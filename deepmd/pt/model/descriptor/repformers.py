# SPDX-License-Identifier: LGPL-3.0-or-later
from typing import (
    Callable,
    Optional,
    Union,
)

import torch

from deepmd.dpmodel.utils.seed import (
    child_seed,
)
from deepmd.pt.model.descriptor.descriptor import (
    DescriptorBlock,
)
from deepmd.pt.model.descriptor.env_mat import (
    prod_env_mat,
)
from deepmd.pt.model.network.mlp import (
    MLPLayer,
)
from deepmd.pt.utils import (
    env,
)
from deepmd.pt.utils.env_mat_stat import (
    EnvMatStatSe,
)
from deepmd.pt.utils.exclude_mask import (
    PairExcludeMask,
)
from deepmd.pt.utils.spin import (
    concat_switch_virtual,
)
from deepmd.pt.utils.utils import (
    ActivationFn,
)
from deepmd.utils.env_mat_stat import (
    StatItem,
)
from deepmd.utils.path import (
    DPPath,
)

from .repformer_layer import (
    RepformerLayer,
)

if not hasattr(torch.ops.deepmd, "border_op"):

    def border_op(
        argument0,
        argument1,
        argument2,
        argument3,
        argument4,
        argument5,
        argument6,
        argument7,
        argument8,
    ) -> torch.Tensor:
        raise NotImplementedError(
            "border_op is not available since customized PyTorch OP library is not built when freezing the model. "
            "See documentation for DPA-2 for details."
        )

    # Note: this hack cannot actually save a model that can be runned using LAMMPS.
    torch.ops.deepmd.border_op = border_op


@DescriptorBlock.register("se_repformer")
@DescriptorBlock.register("se_uni")
class DescrptBlockRepformers(DescriptorBlock):
    def __init__(
        self,
        rcut,
        rcut_smth,
        sel: int,
        ntypes: int,
        nlayers: int = 3,
        g1_dim=128,
        g2_dim=16,
        axis_neuron: int = 4,
        direct_dist: bool = False,
        update_g1_has_conv: bool = True,
        update_g1_has_drrd: bool = True,
        update_g1_has_grrg: bool = True,
        update_g1_has_attn: bool = True,
        update_g2_has_g1g1: bool = True,
        update_g2_has_attn: bool = True,
        update_h2: bool = False,
        attn1_hidden: int = 64,
        attn1_nhead: int = 4,
        attn2_hidden: int = 16,
        attn2_nhead: int = 4,
        attn2_has_gate: bool = False,
        activation_function: str = "tanh",
        update_style: str = "res_avg",
        update_residual: float = 0.001,
        update_residual_init: str = "norm",
        set_davg_zero: bool = True,
        smooth: bool = True,
        exclude_types: list[tuple[int, int]] = [],
        env_protection: float = 0.0,
        precision: str = "float64",
        trainable_ln: bool = True,
        ln_eps: Optional[float] = 1e-5,
        seed: Optional[Union[int, list[int]]] = None,
        use_sqrt_nnei: bool = True,
        g1_out_conv: bool = True,
        g1_out_mlp: bool = True,
    ):
        r"""
        The repformer descriptor block.

        Parameters
        ----------
        rcut : float
            The cut-off radius.
        rcut_smth : float
            Where to start smoothing. For example the 1/r term is smoothed from rcut to rcut_smth.
        sel : int
            Maximally possible number of selected neighbors.
        ntypes : int
            Number of element types
        nlayers : int, optional
            Number of repformer layers.
        g1_dim : int, optional
            Dimension of the first graph convolution layer.
        g2_dim : int, optional
            Dimension of the second graph convolution layer.
        axis_neuron : int, optional
            Size of the submatrix of G (embedding matrix).
        direct_dist : bool, optional
            Whether to use direct distance information (1/r term) in the repformer block.
        update_g1_has_conv : bool, optional
            Whether to update the g1 rep with convolution term.
        update_g1_has_drrd : bool, optional
            Whether to update the g1 rep with the drrd term.
        update_g1_has_grrg : bool, optional
            Whether to update the g1 rep with the grrg term.
        update_g1_has_attn : bool, optional
            Whether to update the g1 rep with the localized self-attention.
        update_g2_has_g1g1 : bool, optional
            Whether to update the g2 rep with the g1xg1 term.
        update_g2_has_attn : bool, optional
            Whether to update the g2 rep with the gated self-attention.
        update_h2 : bool, optional
            Whether to update the h2 rep.
        attn1_hidden : int, optional
            The hidden dimension of localized self-attention to update the g1 rep.
        attn1_nhead : int, optional
            The number of heads in localized self-attention to update the g1 rep.
        attn2_hidden : int, optional
            The hidden dimension of gated self-attention to update the g2 rep.
        attn2_nhead : int, optional
            The number of heads in gated self-attention to update the g2 rep.
        attn2_has_gate : bool, optional
            Whether to use gate in the gated self-attention to update the g2 rep.
        activation_function : str, optional
            The activation function in the embedding net.
        update_style : str, optional
            Style to update a representation.
            Supported options are:
            -'res_avg': Updates a rep `u` with: u = 1/\\sqrt{n+1} (u + u_1 + u_2 + ... + u_n)
            -'res_incr': Updates a rep `u` with: u = u + 1/\\sqrt{n} (u_1 + u_2 + ... + u_n)
            -'res_residual': Updates a rep `u` with: u = u + (r1*u_1 + r2*u_2 + ... + r3*u_n)
            where `r1`, `r2` ... `r3` are residual weights defined by `update_residual`
            and `update_residual_init`.
        update_residual : float, optional
            When update using residual mode, the initial std of residual vector weights.
        update_residual_init : str, optional
            When update using residual mode, the initialization mode of residual vector weights.
        set_davg_zero : bool, optional
            Set the normalization average to zero.
        precision : str, optional
            The precision of the embedding net parameters.
        smooth : bool, optional
            Whether to use smoothness in processes such as attention weights calculation.
        exclude_types : list[list[int]], optional
            The excluded pairs of types which have no interaction with each other.
            For example, `[[0, 1]]` means no interaction between type 0 and type 1.
        env_protection : float, optional
            Protection parameter to prevent division by zero errors during environment matrix calculations.
            For example, when using paddings, there may be zero distances of neighbors, which may make division by zero error during environment matrix calculations without protection.
        trainable_ln : bool, optional
            Whether to use trainable shift and scale weights in layer normalization.
        use_sqrt_nnei : bool, optional
            Whether to use the square root of the number of neighbors for symmetrization_op normalization instead of using the number of neighbors directly.
        g1_out_conv : bool, optional
            Whether to put the convolutional update of g1 separately outside the concatenated MLP update.
        g1_out_mlp : bool, optional
            Whether to put the self MLP update of g1 separately outside the concatenated MLP update.
        ln_eps : float, optional
            The epsilon value for layer normalization.
        seed : int, optional
            Random seed for parameter initialization.
        """
        super().__init__()
        self.rcut = float(rcut)
        self.rcut_smth = float(rcut_smth)
        self.ntypes = ntypes
        self.nlayers = nlayers
        sel = [sel] if isinstance(sel, int) else sel
        self.nnei = sum(sel)
        self.ndescrpt = self.nnei * 4  # use full descriptor.
        assert len(sel) == 1
        self.sel = sel
        self.sec = self.sel
        self.split_sel = self.sel
        self.axis_neuron = axis_neuron
        self.set_davg_zero = set_davg_zero
        self.g1_dim = g1_dim
        self.g2_dim = g2_dim
        self.update_g1_has_conv = update_g1_has_conv
        self.update_g1_has_drrd = update_g1_has_drrd
        self.update_g1_has_grrg = update_g1_has_grrg
        self.update_g1_has_attn = update_g1_has_attn
        self.update_g2_has_g1g1 = update_g2_has_g1g1
        self.update_g2_has_attn = update_g2_has_attn
        self.update_h2 = update_h2
        self.attn1_hidden = attn1_hidden
        self.attn1_nhead = attn1_nhead
        self.attn2_has_gate = attn2_has_gate
        self.attn2_hidden = attn2_hidden
        self.attn2_nhead = attn2_nhead
        self.activation_function = activation_function
        self.update_style = update_style
        self.update_residual = update_residual
        self.update_residual_init = update_residual_init
        self.direct_dist = direct_dist
        self.act = ActivationFn(activation_function)
        self.smooth = smooth
        self.use_sqrt_nnei = use_sqrt_nnei
        self.g1_out_conv = g1_out_conv
        self.g1_out_mlp = g1_out_mlp
        # order matters, placed after the assignment of self.ntypes
        self.reinit_exclude(exclude_types)
        self.env_protection = env_protection
        self.precision = precision
        self.trainable_ln = trainable_ln
        self.ln_eps = ln_eps
        self.epsilon = 1e-4
        self.seed = seed

        self.g2_embd = MLPLayer(
            1, self.g2_dim, precision=precision, seed=child_seed(seed, 0)
        )
        layers = []
        for ii in range(nlayers):
            layers.append(
                RepformerLayer(
                    self.rcut,
                    self.rcut_smth,
                    self.sel,
                    self.ntypes,
                    self.g1_dim,
                    self.g2_dim,
                    axis_neuron=self.axis_neuron,
                    update_chnnl_2=(ii != nlayers - 1),
                    update_g1_has_conv=self.update_g1_has_conv,
                    update_g1_has_drrd=self.update_g1_has_drrd,
                    update_g1_has_grrg=self.update_g1_has_grrg,
                    update_g1_has_attn=self.update_g1_has_attn,
                    update_g2_has_g1g1=self.update_g2_has_g1g1,
                    update_g2_has_attn=self.update_g2_has_attn,
                    update_h2=self.update_h2,
                    attn1_hidden=self.attn1_hidden,
                    attn1_nhead=self.attn1_nhead,
                    attn2_has_gate=self.attn2_has_gate,
                    attn2_hidden=self.attn2_hidden,
                    attn2_nhead=self.attn2_nhead,
                    activation_function=self.activation_function,
                    update_style=self.update_style,
                    update_residual=self.update_residual,
                    update_residual_init=self.update_residual_init,
                    smooth=self.smooth,
                    trainable_ln=self.trainable_ln,
                    ln_eps=self.ln_eps,
                    precision=precision,
                    use_sqrt_nnei=self.use_sqrt_nnei,
                    g1_out_conv=self.g1_out_conv,
                    g1_out_mlp=self.g1_out_mlp,
                    seed=child_seed(child_seed(seed, 1), ii),
                )
            )
        self.layers = torch.nn.ModuleList(layers)

        wanted_shape = (self.ntypes, self.nnei, 4)
        mean = torch.zeros(
            wanted_shape, dtype=env.GLOBAL_PT_FLOAT_PRECISION, device=env.DEVICE
        )
        stddev = torch.ones(
            wanted_shape, dtype=env.GLOBAL_PT_FLOAT_PRECISION, device=env.DEVICE
        )
        self.register_buffer("mean", mean)
        self.register_buffer("stddev", stddev)
        self.stats = None

    def get_rcut(self) -> float:
        """Returns the cut-off radius."""
        return self.rcut

    def get_rcut_smth(self) -> float:
        """Returns the radius where the neighbor information starts to smoothly decay to 0."""
        return self.rcut_smth

    def get_nsel(self) -> int:
        """Returns the number of selected atoms in the cut-off radius."""
        return sum(self.sel)

    def get_sel(self) -> list[int]:
        """Returns the number of selected atoms for each type."""
        return self.sel

    def get_ntypes(self) -> int:
        """Returns the number of element types."""
        return self.ntypes

    def get_dim_out(self) -> int:
        """Returns the output dimension."""
        return self.dim_out

    def get_dim_in(self) -> int:
        """Returns the input dimension."""
        return self.dim_in

    def get_dim_emb(self) -> int:
        """Returns the embedding dimension g2."""
        return self.g2_dim

    def __setitem__(self, key, value):
        if key in ("avg", "data_avg", "davg"):
            self.mean = value
        elif key in ("std", "data_std", "dstd"):
            self.stddev = value
        else:
            raise KeyError(key)

    def __getitem__(self, key):
        if key in ("avg", "data_avg", "davg"):
            return self.mean
        elif key in ("std", "data_std", "dstd"):
            return self.stddev
        else:
            raise KeyError(key)

    def mixed_types(self) -> bool:
        """If true, the discriptor
        1. assumes total number of atoms aligned across frames;
        2. requires a neighbor list that does not distinguish different atomic types.

        If false, the discriptor
        1. assumes total number of atoms of each atom type aligned across frames;
        2. requires a neighbor list that distinguishes different atomic types.

        """
        return True

    def get_env_protection(self) -> float:
        """Returns the protection of building environment matrix."""
        return self.env_protection

    @property
    def dim_out(self):
        """Returns the output dimension of this descriptor."""
        return self.g1_dim

    @property
    def dim_in(self):
        """Returns the atomic input dimension of this descriptor."""
        return self.g1_dim

    @property
    def dim_emb(self):
        """Returns the embedding dimension g2."""
        return self.get_dim_emb()

    def reinit_exclude(
        self,
        exclude_types: list[tuple[int, int]] = [],
    ):
        self.exclude_types = exclude_types
        self.emask = PairExcludeMask(self.ntypes, exclude_types=exclude_types)

    def forward(
        self,
        nlist: torch.Tensor,
        extended_coord: torch.Tensor,
        extended_atype: torch.Tensor,
        extended_atype_embd: Optional[torch.Tensor] = None,
        mapping: Optional[torch.Tensor] = None,
        comm_dict: Optional[dict[str, torch.Tensor]] = None,
    ):
        if comm_dict is None:
            assert mapping is not None
            assert extended_atype_embd is not None
        nframes, nloc, nnei = nlist.shape
        nall = extended_coord.view(nframes, -1).shape[1] // 3
        atype = extended_atype[:, :nloc]
        # nb x nloc x nnei
        exclude_mask = self.emask(nlist, extended_atype)
        nlist = torch.where(exclude_mask != 0, nlist, -1)
        # nb x nloc x nnei x 4, nb x nloc x nnei x 3, nb x nloc x nnei x 1
        dmatrix, diff, sw = prod_env_mat(
            extended_coord,
            nlist,
            atype,
            self.mean,
            self.stddev,
            self.rcut,
            self.rcut_smth,
            protection=self.env_protection,
        )
        nlist_mask = nlist != -1
        sw = torch.squeeze(sw, -1)
        # beyond the cutoff sw should be 0.0
        sw = sw.masked_fill(~nlist_mask, 0.0)

        # [nframes, nloc, tebd_dim]
        if comm_dict is None:
            assert isinstance(extended_atype_embd, torch.Tensor)  # for jit
            atype_embd = extended_atype_embd[:, :nloc, :]
            assert list(atype_embd.shape) == [nframes, nloc, self.g1_dim]
        else:
            atype_embd = extended_atype_embd
        assert isinstance(atype_embd, torch.Tensor)  # for jit
        g1 = self.act(atype_embd)
        ng1 = g1.shape[-1]
        # nb x nloc x nnei x 1,  nb x nloc x nnei x 3
        if not self.direct_dist:
            g2, h2 = torch.split(dmatrix, [1, 3], dim=-1)
        else:
            g2, h2 = torch.linalg.norm(diff, dim=-1, keepdim=True), diff
            g2 = g2 / self.rcut
            h2 = h2 / self.rcut
        # nb x nloc x nnei x ng2
        g2 = self.act(self.g2_embd(g2))

        # set all padding positions to index of 0
        # if the a neighbor is real or not is indicated by nlist_mask
        nlist[nlist == -1] = 0
        # nb x nall x ng1
        if comm_dict is None:
            assert mapping is not None
            mapping = (
                mapping.view(nframes, nall).unsqueeze(-1).expand(-1, -1, self.g1_dim)
            )
        for idx, ll in enumerate(self.layers):
            # g1:     nb x nloc x ng1
            # g1_ext: nb x nall x ng1
            if comm_dict is None:
                assert mapping is not None
                g1_ext = torch.gather(g1, 1, mapping)
            else:
                has_spin = "has_spin" in comm_dict
                if not has_spin:
                    n_padding = nall - nloc
                    g1 = torch.nn.functional.pad(
                        g1.squeeze(0), (0, 0, 0, n_padding), value=0.0
                    )
                    real_nloc = nloc
                    real_nall = nall
                else:
                    # for spin
                    real_nloc = nloc // 2
                    real_nall = nall // 2
                    real_n_padding = real_nall - real_nloc
                    g1_real, g1_virtual = torch.split(g1, [real_nloc, real_nloc], dim=1)
                    # mix_g1: nb x real_nloc x (ng1 * 2)
                    mix_g1 = torch.cat([g1_real, g1_virtual], dim=2)
                    # nb x real_nall x (ng1 * 2)
                    g1 = torch.nn.functional.pad(
                        mix_g1.squeeze(0), (0, 0, 0, real_n_padding), value=0.0
                    )

                assert "send_list" in comm_dict
                assert "send_proc" in comm_dict
                assert "recv_proc" in comm_dict
                assert "send_num" in comm_dict
                assert "recv_num" in comm_dict
                assert "communicator" in comm_dict
                ret = torch.ops.deepmd.border_op(
                    comm_dict["send_list"],
                    comm_dict["send_proc"],
                    comm_dict["recv_proc"],
                    comm_dict["send_num"],
                    comm_dict["recv_num"],
                    g1,
                    comm_dict["communicator"],
<<<<<<< HEAD
                    torch.tensor(real_nloc),  # pylint: disable=no-explicit-dtype,no-explicit-device
                    torch.tensor(real_nall - real_nloc),  # pylint: disable=no-explicit-dtype,no-explicit-device
=======
                    torch.tensor(
                        nloc,
                        dtype=torch.int32,
                        device=env.DEVICE,
                    ),  # should be int of c++
                    torch.tensor(
                        nall - nloc,
                        dtype=torch.int32,
                        device=env.DEVICE,
                    ),  # should be int of c++
>>>>>>> fa61d697
                )
                g1_ext = ret[0].unsqueeze(0)
                if has_spin:
                    g1_real_ext, g1_virtual_ext = torch.split(g1_ext, [ng1, ng1], dim=2)
                    g1_ext = concat_switch_virtual(
                        g1_real_ext, g1_virtual_ext, real_nloc
                    )
            g1, g2, h2 = ll.forward(
                g1_ext,
                g2,
                h2,
                nlist,
                nlist_mask,
                sw,
            )

        # nb x nloc x 3 x ng2
        h2g2 = RepformerLayer._cal_hg(
            g2,
            h2,
            nlist_mask,
            sw,
            smooth=self.smooth,
            epsilon=self.epsilon,
            use_sqrt_nnei=self.use_sqrt_nnei,
        )
        # (nb x nloc) x ng2 x 3
        rot_mat = torch.permute(h2g2, (0, 1, 3, 2))

        return g1, g2, h2, rot_mat.view(nframes, nloc, self.dim_emb, 3), sw

    def compute_input_stats(
        self,
        merged: Union[Callable[[], list[dict]], list[dict]],
        path: Optional[DPPath] = None,
    ):
        """
        Compute the input statistics (e.g. mean and stddev) for the descriptors from packed data.

        Parameters
        ----------
        merged : Union[Callable[[], list[dict]], list[dict]]
            - list[dict]: A list of data samples from various data systems.
                Each element, `merged[i]`, is a data dictionary containing `keys`: `torch.Tensor`
                originating from the `i`-th data system.
            - Callable[[], list[dict]]: A lazy function that returns data samples in the above format
                only when needed. Since the sampling process can be slow and memory-intensive,
                the lazy function helps by only sampling once.
        path : Optional[DPPath]
            The path to the stat file.

        """
        env_mat_stat = EnvMatStatSe(self)
        if path is not None:
            path = path / env_mat_stat.get_hash()
        if path is None or not path.is_dir():
            if callable(merged):
                # only get data for once
                sampled = merged()
            else:
                sampled = merged
        else:
            sampled = []
        env_mat_stat.load_or_compute_stats(sampled, path)
        self.stats = env_mat_stat.stats
        mean, stddev = env_mat_stat()
        if not self.set_davg_zero:
            self.mean.copy_(
                torch.tensor(mean, device=env.DEVICE, dtype=self.mean.dtype)
            )
        self.stddev.copy_(
            torch.tensor(stddev, device=env.DEVICE, dtype=self.stddev.dtype)
        )

    def get_stats(self) -> dict[str, StatItem]:
        """Get the statistics of the descriptor."""
        if self.stats is None:
            raise RuntimeError(
                "The statistics of the descriptor has not been computed."
            )
        return self.stats

    def has_message_passing(self) -> bool:
        """Returns whether the descriptor block has message passing."""
        return True

    def need_sorted_nlist_for_lower(self) -> bool:
        """Returns whether the descriptor block needs sorted nlist when using `forward_lower`."""
        return False<|MERGE_RESOLUTION|>--- conflicted
+++ resolved
@@ -487,21 +487,16 @@
                     comm_dict["recv_num"],
                     g1,
                     comm_dict["communicator"],
-<<<<<<< HEAD
-                    torch.tensor(real_nloc),  # pylint: disable=no-explicit-dtype,no-explicit-device
-                    torch.tensor(real_nall - real_nloc),  # pylint: disable=no-explicit-dtype,no-explicit-device
-=======
                     torch.tensor(
-                        nloc,
+                        real_nloc,
                         dtype=torch.int32,
                         device=env.DEVICE,
                     ),  # should be int of c++
                     torch.tensor(
-                        nall - nloc,
+                        real_nall - real_nloc,
                         dtype=torch.int32,
                         device=env.DEVICE,
                     ),  # should be int of c++
->>>>>>> fa61d697
                 )
                 g1_ext = ret[0].unsqueeze(0)
                 if has_spin:
