# SPDX-License-Identifier: LGPL-3.0-or-later
from typing import (
    Callable,
    Dict,
    List,
    Optional,
    Tuple,
    Union,
)

import torch

from deepmd.dpmodel.descriptor.dpa2 import (
    RepformerArgs,
    RepinitArgs,
)
from deepmd.dpmodel.utils import EnvMat as DPEnvMat
from deepmd.pt.model.network.mlp import (
    Identity,
    MLPLayer,
    NetworkCollection,
)
from deepmd.pt.model.network.network import (
    TypeEmbedNet,
    TypeEmbedNetConsistent,
)
from deepmd.pt.utils import (
    env,
)
from deepmd.pt.utils.nlist import (
    build_multiple_neighbor_list,
    get_multiple_nlist_key,
)
from deepmd.pt.utils.update_sel import (
    UpdateSel,
)
from deepmd.pt.utils.utils import (
    to_numpy_array,
)
from deepmd.utils.path import (
    DPPath,
)
from deepmd.utils.version import (
    check_version_compatibility,
)

from .base_descriptor import (
    BaseDescriptor,
)
from .repformer_layer import (
    RepformerLayer,
)
from .repformers import (
    DescrptBlockRepformers,
)
from .se_atten import (
    DescrptBlockSeAtten,
)


@BaseDescriptor.register("dpa2")
class DescrptDPA2(BaseDescriptor, torch.nn.Module):
    def __init__(
        self,
        ntypes: int,
        # args for repinit
        repinit: Union[RepinitArgs, dict],
        # args for repformer
        repformer: Union[RepformerArgs, dict],
        # kwargs for descriptor
        concat_output_tebd: bool = True,
        precision: str = "float64",
        smooth: bool = True,
        exclude_types: List[Tuple[int, int]] = [],
        env_protection: float = 0.0,
        trainable: bool = True,
        seed: Optional[int] = None,
        add_tebd_to_repinit_out: bool = False,
        old_impl: bool = False,
    ):
        r"""The DPA-2 descriptor. see https://arxiv.org/abs/2312.15492.

        Parameters
        ----------
        repinit : Union[RepinitArgs, dict]
            The arguments used to initialize the repinit block, see docstr in `RepinitArgs` for details information.
        repformer : Union[RepformerArgs, dict]
            The arguments used to initialize the repformer block, see docstr in `RepformerArgs` for details information.
        concat_output_tebd : bool, optional
            Whether to concat type embedding at the output of the descriptor.
        precision : str, optional
            The precision of the embedding net parameters.
        smooth : bool, optional
            Whether to use smoothness in processes such as attention weights calculation.
        exclude_types : List[List[int]], optional
            The excluded pairs of types which have no interaction with each other.
            For example, `[[0, 1]]` means no interaction between type 0 and type 1.
        env_protection : float, optional
            Protection parameter to prevent division by zero errors during environment matrix calculations.
            For example, when using paddings, there may be zero distances of neighbors, which may make division by zero error during environment matrix calculations without protection.
        trainable : bool, optional
            If the parameters are trainable.
        seed : int, optional
            Random seed for parameter initialization.
        add_tebd_to_repinit_out : bool, optional
            Whether to add type embedding to the output representation from repinit before inputting it into repformer.

        Returns
        -------
        descriptor:         torch.Tensor
            the descriptor of shape nb x nloc x g1_dim.
            invariant single-atom representation.
        g2:                 torch.Tensor
            invariant pair-atom representation.
        h2:                 torch.Tensor
            equivariant pair-atom representation.
        rot_mat:            torch.Tensor
            rotation matrix for equivariant fittings
        sw:                 torch.Tensor
            The switch function for decaying inverse distance.

        """
        super().__init__()

        def init_subclass_params(sub_data, sub_class):
            if isinstance(sub_data, dict):
                return sub_class(**sub_data)
            elif isinstance(sub_data, sub_class):
                return sub_data
            else:
                raise ValueError(
                    f"Input args must be a {sub_class.__name__} class or a dict!"
                )

        self.repinit_args = init_subclass_params(repinit, RepinitArgs)
        self.repformer_args = init_subclass_params(repformer, RepformerArgs)

        self.repinit = DescrptBlockSeAtten(
            self.repinit_args.rcut,
            self.repinit_args.rcut_smth,
            self.repinit_args.nsel,
            ntypes,
            attn_layer=0,
            neuron=self.repinit_args.neuron,
            axis_neuron=self.repinit_args.axis_neuron,
            tebd_dim=self.repinit_args.tebd_dim,
            tebd_input_mode=self.repinit_args.tebd_input_mode,
            set_davg_zero=self.repinit_args.set_davg_zero,
            exclude_types=exclude_types,
            env_protection=env_protection,
            activation_function=self.repinit_args.activation_function,
            precision=precision,
            resnet_dt=self.repinit_args.resnet_dt,
            smooth=smooth,
<<<<<<< HEAD
            type_one_side=repinit_type_one_side,
            seed=seed,
=======
            type_one_side=self.repinit_args.type_one_side,
>>>>>>> 18cdbf02
        )
        self.repformers = DescrptBlockRepformers(
            self.repformer_args.rcut,
            self.repformer_args.rcut_smth,
            self.repformer_args.nsel,
            ntypes,
            nlayers=self.repformer_args.nlayers,
            g1_dim=self.repformer_args.g1_dim,
            g2_dim=self.repformer_args.g2_dim,
            axis_neuron=self.repformer_args.axis_neuron,
            direct_dist=self.repformer_args.direct_dist,
            update_g1_has_conv=self.repformer_args.update_g1_has_conv,
            update_g1_has_drrd=self.repformer_args.update_g1_has_drrd,
            update_g1_has_grrg=self.repformer_args.update_g1_has_grrg,
            update_g1_has_attn=self.repformer_args.update_g1_has_attn,
            update_g2_has_g1g1=self.repformer_args.update_g2_has_g1g1,
            update_g2_has_attn=self.repformer_args.update_g2_has_attn,
            update_h2=self.repformer_args.update_h2,
            attn1_hidden=self.repformer_args.attn1_hidden,
            attn1_nhead=self.repformer_args.attn1_nhead,
            attn2_hidden=self.repformer_args.attn2_hidden,
            attn2_nhead=self.repformer_args.attn2_nhead,
            attn2_has_gate=self.repformer_args.attn2_has_gate,
            activation_function=self.repformer_args.activation_function,
            update_style=self.repformer_args.update_style,
            update_residual=self.repformer_args.update_residual,
            update_residual_init=self.repformer_args.update_residual_init,
            set_davg_zero=self.repformer_args.set_davg_zero,
            smooth=smooth,
            exclude_types=exclude_types,
            env_protection=env_protection,
            precision=precision,
<<<<<<< HEAD
            trainable_ln=repformer_trainable_ln,
            ln_eps=repformer_ln_eps,
            seed=seed,
            old_impl=old_impl,
        )
        self.type_embedding = TypeEmbedNet(
            ntypes,
            repinit_tebd_dim,
            precision=precision,
            seed=seed,
=======
            trainable_ln=self.repformer_args.trainable_ln,
            ln_eps=self.repformer_args.ln_eps,
            old_impl=old_impl,
        )
        self.type_embedding = TypeEmbedNet(
            ntypes, self.repinit_args.tebd_dim, precision=precision
>>>>>>> 18cdbf02
        )
        self.concat_output_tebd = concat_output_tebd
        self.precision = precision
        self.smooth = smooth
        self.exclude_types = exclude_types
        self.env_protection = env_protection
        self.trainable = trainable
        self.add_tebd_to_repinit_out = add_tebd_to_repinit_out

        if self.repinit.dim_out == self.repformers.dim_in:
            self.g1_shape_tranform = Identity()
        else:
            self.g1_shape_tranform = MLPLayer(
                self.repinit.dim_out,
                self.repformers.dim_in,
                bias=False,
                precision=precision,
                init="glorot",
                seed=seed,
            )
        self.tebd_transform = None
        if self.add_tebd_to_repinit_out:
            self.tebd_transform = MLPLayer(
                self.repinit_args.tebd_dim,
                self.repformers.dim_in,
                bias=False,
                precision=precision,
                seed=seed,
            )
        assert self.repinit.rcut > self.repformers.rcut
        assert self.repinit.sel[0] > self.repformers.sel[0]

        self.tebd_dim = self.repinit_args.tebd_dim
        self.rcut = self.repinit.get_rcut()
        self.rcut_smth = self.repinit.get_rcut_smth()
        self.ntypes = ntypes
        self.sel = self.repinit.sel
        # set trainable
        for param in self.parameters():
            param.requires_grad = trainable

    def get_rcut(self) -> float:
        """Returns the cut-off radius."""
        return self.rcut

    def get_rcut_smth(self) -> float:
        """Returns the radius where the neighbor information starts to smoothly decay to 0."""
        return self.rcut_smth

    def get_nsel(self) -> int:
        """Returns the number of selected atoms in the cut-off radius."""
        return sum(self.sel)

    def get_sel(self) -> List[int]:
        """Returns the number of selected atoms for each type."""
        return self.sel

    def get_ntypes(self) -> int:
        """Returns the number of element types."""
        return self.ntypes

    def get_dim_out(self) -> int:
        """Returns the output dimension of this descriptor."""
        ret = self.repformers.dim_out
        if self.concat_output_tebd:
            ret += self.tebd_dim
        return ret

    def get_dim_emb(self) -> int:
        """Returns the embedding dimension of this descriptor."""
        return self.repformers.dim_emb

    def mixed_types(self) -> bool:
        """If true, the discriptor
        1. assumes total number of atoms aligned across frames;
        2. requires a neighbor list that does not distinguish different atomic types.

        If false, the discriptor
        1. assumes total number of atoms of each atom type aligned across frames;
        2. requires a neighbor list that distinguishes different atomic types.

        """
        return True

    def get_env_protection(self) -> float:
        """Returns the protection of building environment matrix."""
        # the env_protection of repinit is the same as that of the repformer
        return self.repinit.get_env_protection()

    def share_params(self, base_class, shared_level, resume=False):
        """
        Share the parameters of self to the base_class with shared_level during multitask training.
        If not start from checkpoint (resume is False),
        some seperated parameters (e.g. mean and stddev) will be re-calculated across different classes.
        """
        assert (
            self.__class__ == base_class.__class__
        ), "Only descriptors of the same type can share params!"
        # For DPA2 descriptors, the user-defined share-level
        # shared_level: 0
        # share all parameters in type_embedding, repinit and repformers
        if shared_level == 0:
            self._modules["type_embedding"] = base_class._modules["type_embedding"]
            self.repinit.share_params(base_class.repinit, 0, resume=resume)
            self._modules["g1_shape_tranform"] = base_class._modules[
                "g1_shape_tranform"
            ]
            self.repformers.share_params(base_class.repformers, 0, resume=resume)
        # shared_level: 1
        # share all parameters in type_embedding and repinit
        elif shared_level == 1:
            self._modules["type_embedding"] = base_class._modules["type_embedding"]
            self.repinit.share_params(base_class.repinit, 0, resume=resume)
        # shared_level: 2
        # share all parameters in type_embedding and repformers
        elif shared_level == 2:
            self._modules["type_embedding"] = base_class._modules["type_embedding"]
            self._modules["g1_shape_tranform"] = base_class._modules[
                "g1_shape_tranform"
            ]
            self.repformers.share_params(base_class.repformers, 0, resume=resume)
        # shared_level: 3
        # share all parameters in type_embedding
        elif shared_level == 3:
            self._modules["type_embedding"] = base_class._modules["type_embedding"]
        # Other shared levels
        else:
            raise NotImplementedError

    @property
    def dim_out(self):
        return self.get_dim_out()

    @property
    def dim_emb(self):
        """Returns the embedding dimension g2."""
        return self.get_dim_emb()

    def compute_input_stats(
        self,
        merged: Union[Callable[[], List[dict]], List[dict]],
        path: Optional[DPPath] = None,
    ):
        """
        Compute the input statistics (e.g. mean and stddev) for the descriptors from packed data.

        Parameters
        ----------
        merged : Union[Callable[[], List[dict]], List[dict]]
            - List[dict]: A list of data samples from various data systems.
                Each element, `merged[i]`, is a data dictionary containing `keys`: `torch.Tensor`
                originating from the `i`-th data system.
            - Callable[[], List[dict]]: A lazy function that returns data samples in the above format
                only when needed. Since the sampling process can be slow and memory-intensive,
                the lazy function helps by only sampling once.
        path : Optional[DPPath]
            The path to the stat file.

        """
        for ii, descrpt in enumerate([self.repinit, self.repformers]):
            descrpt.compute_input_stats(merged, path)

    def serialize(self) -> dict:
        repinit = self.repinit
        repformers = self.repformers
        data = {
            "@class": "Descriptor",
            "type": "dpa2",
            "@version": 1,
            "ntypes": self.ntypes,
            "repinit_args": self.repinit_args.serialize(),
            "repformer_args": self.repformer_args.serialize(),
            "concat_output_tebd": self.concat_output_tebd,
            "precision": self.precision,
            "smooth": self.smooth,
            "exclude_types": self.exclude_types,
            "env_protection": self.env_protection,
            "trainable": self.trainable,
            "add_tebd_to_repinit_out": self.add_tebd_to_repinit_out,
            "type_embedding": self.type_embedding.embedding.serialize(),
            "g1_shape_tranform": self.g1_shape_tranform.serialize(),
        }
        if self.add_tebd_to_repinit_out:
            data.update(
                {
                    "tebd_transform": self.tebd_transform.serialize(),
                }
            )
        repinit_variable = {
            "embeddings": repinit.filter_layers.serialize(),
            "env_mat": DPEnvMat(repinit.rcut, repinit.rcut_smth).serialize(),
            "@variables": {
                "davg": to_numpy_array(repinit["davg"]),
                "dstd": to_numpy_array(repinit["dstd"]),
            },
        }
        if repinit.tebd_input_mode in ["strip"]:
            repinit_variable.update(
                {"embeddings_strip": repinit.filter_layers_strip.serialize()}
            )
        repformers_variable = {
            "g2_embd": repformers.g2_embd.serialize(),
            "repformer_layers": [layer.serialize() for layer in repformers.layers],
            "env_mat": DPEnvMat(repformers.rcut, repformers.rcut_smth).serialize(),
            "@variables": {
                "davg": to_numpy_array(repformers["davg"]),
                "dstd": to_numpy_array(repformers["dstd"]),
            },
        }
        data.update(
            {
                "repinit_variable": repinit_variable,
                "repformers_variable": repformers_variable,
            }
        )
        return data

    @classmethod
    def deserialize(cls, data: dict) -> "DescrptDPA2":
        data = data.copy()
        check_version_compatibility(data.pop("@version"), 1, 1)
        data.pop("@class")
        data.pop("type")
        repinit_variable = data.pop("repinit_variable").copy()
        repformers_variable = data.pop("repformers_variable").copy()
        type_embedding = data.pop("type_embedding")
        g1_shape_tranform = data.pop("g1_shape_tranform")
        tebd_transform = data.pop("tebd_transform", None)
        add_tebd_to_repinit_out = data["add_tebd_to_repinit_out"]
        data["repinit"] = RepinitArgs(**data.pop("repinit_args"))
        data["repformer"] = RepformerArgs(**data.pop("repformer_args"))
        obj = cls(**data)
        obj.type_embedding.embedding = TypeEmbedNetConsistent.deserialize(
            type_embedding
        )
        if add_tebd_to_repinit_out:
            assert isinstance(tebd_transform, dict)
            obj.tebd_transform = MLPLayer.deserialize(tebd_transform)
        if obj.repinit.dim_out != obj.repformers.dim_in:
            obj.g1_shape_tranform = MLPLayer.deserialize(g1_shape_tranform)

        def t_cvt(xx):
            return torch.tensor(xx, dtype=obj.repinit.prec, device=env.DEVICE)

        # deserialize repinit
        statistic_repinit = repinit_variable.pop("@variables")
        env_mat = repinit_variable.pop("env_mat")
        tebd_input_mode = data["repinit"].tebd_input_mode
        obj.repinit.filter_layers = NetworkCollection.deserialize(
            repinit_variable.pop("embeddings")
        )
        if tebd_input_mode in ["strip"]:
            obj.repinit.filter_layers_strip = NetworkCollection.deserialize(
                repinit_variable.pop("embeddings_strip")
            )
        obj.repinit["davg"] = t_cvt(statistic_repinit["davg"])
        obj.repinit["dstd"] = t_cvt(statistic_repinit["dstd"])

        # deserialize repformers
        statistic_repformers = repformers_variable.pop("@variables")
        env_mat = repformers_variable.pop("env_mat")
        repformer_layers = repformers_variable.pop("repformer_layers")
        obj.repformers.g2_embd = MLPLayer.deserialize(
            repformers_variable.pop("g2_embd")
        )
        obj.repformers["davg"] = t_cvt(statistic_repformers["davg"])
        obj.repformers["dstd"] = t_cvt(statistic_repformers["dstd"])
        obj.repformers.layers = torch.nn.ModuleList(
            [RepformerLayer.deserialize(layer) for layer in repformer_layers]
        )
        return obj

    def forward(
        self,
        extended_coord: torch.Tensor,
        extended_atype: torch.Tensor,
        nlist: torch.Tensor,
        mapping: Optional[torch.Tensor] = None,
        comm_dict: Optional[Dict[str, torch.Tensor]] = None,
    ):
        """Compute the descriptor.

        Parameters
        ----------
        extended_coord
            The extended coordinates of atoms. shape: nf x (nallx3)
        extended_atype
            The extended aotm types. shape: nf x nall
        nlist
            The neighbor list. shape: nf x nloc x nnei
        mapping
            The index mapping, mapps extended region index to local region.
        comm_dict
            The data needed for communication for parallel inference.

        Returns
        -------
        descriptor
            The descriptor. shape: nf x nloc x (ng x axis_neuron)
        gr
            The rotationally equivariant and permutationally invariant single particle
            representation. shape: nf x nloc x ng x 3
        g2
            The rotationally invariant pair-partical representation.
            shape: nf x nloc x nnei x ng
        h2
            The rotationally equivariant pair-partical representation.
            shape: nf x nloc x nnei x 3
        sw
            The smooth switch function. shape: nf x nloc x nnei

        """
        nframes, nloc, nnei = nlist.shape
        nall = extended_coord.view(nframes, -1).shape[1] // 3
        # nlists
        nlist_dict = build_multiple_neighbor_list(
            extended_coord,
            nlist,
            [self.repformers.get_rcut(), self.repinit.get_rcut()],
            [self.repformers.get_nsel(), self.repinit.get_nsel()],
        )
        # repinit
        g1_ext = self.type_embedding(extended_atype)
        g1_inp = g1_ext[:, :nloc, :]
        g1, _, _, _, _ = self.repinit(
            nlist_dict[
                get_multiple_nlist_key(self.repinit.get_rcut(), self.repinit.get_nsel())
            ],
            extended_coord,
            extended_atype,
            g1_ext,
            mapping,
        )
        # linear to change shape
        g1 = self.g1_shape_tranform(g1)
        if self.add_tebd_to_repinit_out:
            assert self.tebd_transform is not None
            g1 = g1 + self.tebd_transform(g1_inp)
        # mapping g1
        if comm_dict is None:
            assert mapping is not None
            mapping_ext = (
                mapping.view(nframes, nall).unsqueeze(-1).expand(-1, -1, g1.shape[-1])
            )
            g1_ext = torch.gather(g1, 1, mapping_ext)
            g1 = g1_ext
        # repformer
        g1, g2, h2, rot_mat, sw = self.repformers(
            nlist_dict[
                get_multiple_nlist_key(
                    self.repformers.get_rcut(), self.repformers.get_nsel()
                )
            ],
            extended_coord,
            extended_atype,
            g1,
            mapping,
            comm_dict,
        )
        if self.concat_output_tebd:
            g1 = torch.cat([g1, g1_inp], dim=-1)
        return g1, rot_mat, g2, h2, sw

    @classmethod
    def update_sel(cls, global_jdata: dict, local_jdata: dict):
        """Update the selection and perform neighbor statistics.

        Parameters
        ----------
        global_jdata : dict
            The global data, containing the training section
        local_jdata : dict
            The local data refer to the current class
        """
        local_jdata_cpy = local_jdata.copy()
        update_sel = UpdateSel()
        local_jdata_cpy["repinit"] = update_sel.update_one_sel(
            global_jdata,
            local_jdata_cpy["repinit"],
            True,
            rcut_key="rcut",
            sel_key="nsel",
        )
        local_jdata_cpy["repformer"] = update_sel.update_one_sel(
            global_jdata,
            local_jdata_cpy["repformer"],
            True,
            rcut_key="rcut",
            sel_key="nsel",
        )
        return local_jdata_cpy<|MERGE_RESOLUTION|>--- conflicted
+++ resolved
@@ -152,12 +152,8 @@
             precision=precision,
             resnet_dt=self.repinit_args.resnet_dt,
             smooth=smooth,
-<<<<<<< HEAD
-            type_one_side=repinit_type_one_side,
+            type_one_side=self.repinit_args.type_one_side,
             seed=seed,
-=======
-            type_one_side=self.repinit_args.type_one_side,
->>>>>>> 18cdbf02
         )
         self.repformers = DescrptBlockRepformers(
             self.repformer_args.rcut,
@@ -190,25 +186,13 @@
             exclude_types=exclude_types,
             env_protection=env_protection,
             precision=precision,
-<<<<<<< HEAD
-            trainable_ln=repformer_trainable_ln,
-            ln_eps=repformer_ln_eps,
+            trainable_ln=self.repformer_args.trainable_ln,
+            ln_eps=self.repformer_args.ln_eps,
             seed=seed,
             old_impl=old_impl,
         )
         self.type_embedding = TypeEmbedNet(
-            ntypes,
-            repinit_tebd_dim,
-            precision=precision,
-            seed=seed,
-=======
-            trainable_ln=self.repformer_args.trainable_ln,
-            ln_eps=self.repformer_args.ln_eps,
-            old_impl=old_impl,
-        )
-        self.type_embedding = TypeEmbedNet(
-            ntypes, self.repinit_args.tebd_dim, precision=precision
->>>>>>> 18cdbf02
+            ntypes, self.repinit_args.tebd_dim, precision=precision, seed=seed
         )
         self.concat_output_tebd = concat_output_tebd
         self.precision = precision
